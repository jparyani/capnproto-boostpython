--- conflicted
+++ resolved
@@ -57,12 +57,8 @@
 
 type GeneratorFn = [FileDesc] -> [Word8] -> Map.Map Word64 [Word8] -> IO [(FilePath, LZ.ByteString)]
 
-<<<<<<< HEAD
+generatorFns :: Map.Map String GeneratorFn
 generatorFns = Map.fromList [ ("c++", generateCxx), ("boost-python", generateBoost) ]
-=======
-generatorFns :: Map.Map String GeneratorFn
-generatorFns = Map.fromList [ ("c++", generateCxx) ]
->>>>>>> eeae230c
 
 data Opt = SearchPathOpt FilePath
          | OutputOpt String GeneratorFn FilePath
